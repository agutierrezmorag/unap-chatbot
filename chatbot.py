import os
import json
import time
import pinecone
import streamlit as st
from dotenv import load_dotenv
from google.cloud import firestore
from google.oauth2 import service_account

from langchain.document_loaders import TextLoader
from langchain.text_splitter import RecursiveCharacterTextSplitter
from langchain.vectorstores import Pinecone

from langchain.chat_models import ChatOpenAI
from langchain.embeddings.openai import OpenAIEmbeddings

from langchain.callbacks import get_openai_callback
from langchain.chains import ConversationalRetrievalChain
from langchain.globals import set_llm_cache
from langchain.cache import InMemoryCache

from langchain.prompts import PromptTemplate

# from langchain.agents.agent_toolkits import create_retriever_tool, create_conversational_retrieval_agent

from trubrics.integrations.streamlit import FeedbackCollector
from streamlit_feedback import streamlit_feedback


# API keys
OPENAI_API_KEY = os.getenv("OPENAI_API_KEY")
PINECONE_API_KEY = os.getenv("PINECONE_API_KEY")
PINECONE_ENV = os.getenv("PINECONE_ENV")

load_dotenv()
set_llm_cache(InMemoryCache())


# Instanciar llm
@st.cache_resource(show_spinner=False)
def get_llm():
    model = st.session_state.model
    llm = ChatOpenAI(model=model, max_tokens=1000)
    return llm


# Conectar con firestore
@st.cache_resource
def db_connection():
    key_dict = json.loads(st.secrets["textkey"])
    creds = service_account.Credentials.from_service_account_info(key_dict)
    db = firestore.Client(credentials=creds)
    return db


# Total de chats
def get_chats_len():
    chats_ref = db_connection().collection("chats").get()
    return len(chats_ref)


def get_messages_len():
    chat_id = st.session_state.chat_id
    message_ref = (
        db_connection()
        .collection("chats")
        .document(chat_id)
        .collection("messages")
        .get()
    )
    return len(message_ref)


# Listado de nombres de documentos
@st.cache_data
def get_doc_names():
    file_names = []
    for file in os.listdir("documentos"):
        file_names.append(file)
    return file_names


# Carga y split de textos
@st.cache_resource
def load_and_split_docs():
    # Carga de documentos
    raw_text_files = []
    for file in os.listdir("documentos"):
        text_path = "./documentos/" + file
        loader = TextLoader(text_path, encoding="UTF-8")
        raw_text_files.extend(loader.load())

    # Split de textos
    text_splitter = RecursiveCharacterTextSplitter(
        chunk_size=2048, chunk_overlap=128, length_function=len
    )
    texts = text_splitter.split_documents(raw_text_files)
    return texts


# Embeddings
# Importar vectorstore
@st.cache_resource(show_spinner=False)
def get_vectorstore():
    embeddings = OpenAIEmbeddings()
    pinecone.init(
        api_key=PINECONE_API_KEY,
        environment=PINECONE_ENV,
    )
    index_name = "chatbot-unap"

    vectorstore = Pinecone.from_existing_index(index_name, embeddings)
    return vectorstore


# Crear vectorstore
def do_embedding(text_chunks):
    embeddings = OpenAIEmbeddings()
    pinecone.init(
        api_key=PINECONE_API_KEY,
        environment=PINECONE_ENV,
    )
    index_name = "chatbot-unap"

    pinecone.create_index(name=index_name, metric="cosine", dimension=1536)
    vectorstore = Pinecone.from_documents(
        text_chunks, embeddings, index_name=index_name
    )
    return vectorstore


# Generacion de respuesta
def answer_question(question):
    template = """
<<<<<<< HEAD
    Given a user query, along with a chat history, generate a response that is directly related to the provided documents. 
    The response should incorporate relevant information from the documents and cite sources appropriately. 
    Do not generate responses for questions that are not related to the provided documents or the institution UNAP. 
    If you don't know an answer just say you don't know, don't try to make up one.
    ALWAYS answer in the same language the user asked the question in.
    Ensure accuracy, context awareness, and source retrieval in your answers.
    Be conversational, if the user greets you or talks to you respond accordingly.
=======
    You are a helpful chatbot, always eager to answer questions made by students and workers of the college 'Universidad Arturo Prat', from Chile.
    Your job is to answer questions based on documents and their context, and improve your answers based on previous answers.
    Don't try to make up an answer, if you don't know, just say that you don't know.
    Answer in the same language the question was asked. Always answer formally. 
    If the question is related to any of the documents return a "Fuentes" part in your answer, written in bold.
    The "Fuentes" part should ONLY reference the source documents from which you got your answer.
    Only include the "Fuentes" part if the question is related to college regulation or the college 'Universidad arturo prat' or 'UNAP', if you don't know the specific name of the file of the document, don't include it in your answer.

    And if the user greets with greetings like Hi, hello, How are you, etc reply accordingly as well but don't include the "Fuentes" part.

    Example of your response should be:

    The answer is foo

    Fuentes: xyz
>>>>>>> bc6fb53a

    Base your answer in the following context and question. DO NOT return the following to the user.
    Context: {context}
    Soucer Documents: {source}
    Inside the given source, remember the documents names inside, they shoul be added in the "Fuentes" part of the response. 

    
    If the question isn't about college regulation or about the college 'Universidad arturo prat' or 'UNAP' don't include any "Fuentes" part in the response. 

    Question: {question}
    Answer: 
    """
    PROMPT = PromptTemplate(
<<<<<<< HEAD
        template=template, input_variables=["chat_history", "context", "question"]
=======
        template=template,
        input_variables=["chat_history", "context", "question", "source"]
>>>>>>> bc6fb53a
    )

    vectorstore = get_vectorstore()
    retriever = vectorstore.as_retriever(
        search_type="similarity", search_kwargs={"k": 2}
    )

    chain = ConversationalRetrievalChain.from_llm(
        llm=get_llm(),
        retriever=retriever,
        max_tokens_limit=2000,
        return_source_documents=True,
        verbose=True,
        combine_docs_chain_kwargs={"prompt": PROMPT},
    )

    
    docs = retriever.get_relevant_documents(question, search_kwargs={"k": 2})

    source_doc_names = set()
    for document in docs:
        file_path = document.metadata['source']
        file_name = os.path.splitext(os.path.basename(file_path))[0]
        formatted_name = ' '.join(word.capitalize() for word in file_name.split('_'))

        # Check if the name has already been printed
        if formatted_name not in source_doc_names:
            print(formatted_name)
            source_doc_names.add(formatted_name)
    
    if len(source_doc_names) == 1:
        source_doc_names_str = next(iter(source_doc_names))
    else:
        source_doc_names_str = ', '.join(source_doc_names)

    
    
    with get_openai_callback() as cb:
        result = chain(
            {"question": question, "chat_history": st.session_state.chat_history, "source": source_doc_names_str}
        )

        with st.expander("tokens"):
            st.write(cb)
        print(cb)
        print("\n")
        print(retriever.get_relevant_documents(question, search_kwargs={"k": 2}))

        tokens = {
            "total_tokens": cb.total_tokens,
            "prompt_tokens": cb.prompt_tokens,
            "completion_tokens": cb.completion_tokens,
            "total_cost_usd": cb.total_cost,
        }

    st.session_state.chat_history = [(question, result["answer"])]

    answer = result["answer"]
    return answer, tokens


# Registrar datos en la base de datos
def add_to_db(
    question, answer, tokens, time_to_answer, chat_type, message_id, user_feedback=None
):
    chat_id = st.session_state.chat_id
    db = db_connection()

    chats_ref = db.collection("chats")
    chat_doc_ref = chats_ref.document(chat_id)

    # Revisar si documento con chat_id existe
    chat_doc = chat_doc_ref.get()
    if not chat_doc.exists:
        # Crearlo en caso de que no exista
        chat_doc_ref.set({})

    # Agregar pregunta y respuesta a sub coleccion messages
    messages_ref = chat_doc_ref.collection("messages")
    message_doc_ref = messages_ref.document(message_id)

    # Revisar si documento con chat_id existe
    message_doc = message_doc_ref.get()
    if not message_doc.exists:
        # Crearlo en caso de que no exista
        message_doc_ref.set(
            {
                "question": question,
                "answer": answer,
                "tokens": tokens,
                "time_to_answer": time_to_answer,
                "chat_type": chat_type,
                "user_feedback": user_feedback,
            }
        )


def update_feedback(feedback):
    chat_id = st.session_state.chat_id
    message_id = st.session_state.message_id
    db = db_connection()

    chats_ref = db.collection("chats")
    chat_doc_ref = chats_ref.document(chat_id)

    message_ref = chat_doc_ref.collection("messages")
    message_doc_ref = message_ref.document(message_id)

    message_doc_ref.update({"user_feedback": feedback})


def main():
    st.set_page_config(
        page_title="UNAP Chatbot 📖",
        page_icon="🤖",
    )

    file_names = get_doc_names()

    st.title("🤖 UNAP Chatbot")
    st.write(
        "Chat capaz de responder preguntas relacionadas a reglamentos y documentos de la universidad Arturo Prat. Actualmente es consciente de",
        len(file_names),
        "documentos.",
    )
    chat_type = st.radio("Modelo", ["gpt-3.5-turbo-1106", "gpt-4-1106-preview"])

    with st.expander("Listado de documentos"):
        st.write(file_names)

    # # Inicializacion historial de chat
    if "messages" not in st.session_state:
        st.session_state.messages = [
            {"role": "assistant", "content": "¡Hola! ¿Como te puedo ayudar?"}
        ]
    if "chat_history" not in st.session_state:
        st.session_state.chat_history = []
    if "chat_id" not in st.session_state:
        st.session_state.chat_id = str(get_chats_len() + 1)
    if "message_id" not in st.session_state:
        st.session_state.message_id = str(get_messages_len() + 1)
    if "model" not in st.session_state:
        st.session_state.model = chat_type

    # Mantener historial en caso de rerun de app
    for message in st.session_state.messages:
        with st.chat_message(message["role"]):
            st.markdown(message["content"])

    # User input
    prompt = st.chat_input("Escribe tu pregunta...")

    if prompt:
        st.session_state.message_id = str(get_messages_len() + 1)
        # Agregar input de usuario al historial
        st.session_state.messages.append({"role": "user", "content": prompt})
        # Mostrar input en su contenedor
        with st.chat_message("user"):
            st.markdown(prompt)
        # Mostrar respuesta del LLM
        with st.chat_message("assistant"):
            message_placeholder = st.empty()
            start = time.time()
            with st.spinner("Generando respuesta..."):
                full_response, tokens = answer_question(question=prompt)
            message_placeholder.markdown(full_response)
            end = time.time()

        # Agregar respuesta del LLM al historial
        st.session_state.messages.append(
            {"role": "assistant", "content": full_response}
        )

        add_to_db(
            question=prompt,
            answer=full_response,
            tokens=tokens,
            time_to_answer=end - start,
            chat_type=chat_type,
            message_id=st.session_state.message_id,
        )

    # Pasada la primera respuesta NO entra a la funcion
    streamlit_feedback(
        feedback_type="thumbs",
        optional_text_label="Proporciona feedback adicional (Opcional)",
        key=st.session_state.message_id,
        on_submit=update_feedback,
    )


if __name__ == "__main__":
    main()<|MERGE_RESOLUTION|>--- conflicted
+++ resolved
@@ -132,7 +132,6 @@
 # Generacion de respuesta
 def answer_question(question):
     template = """
-<<<<<<< HEAD
     Given a user query, along with a chat history, generate a response that is directly related to the provided documents. 
     The response should incorporate relevant information from the documents and cite sources appropriately. 
     Do not generate responses for questions that are not related to the provided documents or the institution UNAP. 
@@ -140,42 +139,15 @@
     ALWAYS answer in the same language the user asked the question in.
     Ensure accuracy, context awareness, and source retrieval in your answers.
     Be conversational, if the user greets you or talks to you respond accordingly.
-=======
-    You are a helpful chatbot, always eager to answer questions made by students and workers of the college 'Universidad Arturo Prat', from Chile.
-    Your job is to answer questions based on documents and their context, and improve your answers based on previous answers.
-    Don't try to make up an answer, if you don't know, just say that you don't know.
-    Answer in the same language the question was asked. Always answer formally. 
-    If the question is related to any of the documents return a "Fuentes" part in your answer, written in bold.
-    The "Fuentes" part should ONLY reference the source documents from which you got your answer.
-    Only include the "Fuentes" part if the question is related to college regulation or the college 'Universidad arturo prat' or 'UNAP', if you don't know the specific name of the file of the document, don't include it in your answer.
-
-    And if the user greets with greetings like Hi, hello, How are you, etc reply accordingly as well but don't include the "Fuentes" part.
-
-    Example of your response should be:
-
-    The answer is foo
-
-    Fuentes: xyz
->>>>>>> bc6fb53a
 
     Base your answer in the following context and question. DO NOT return the following to the user.
     Context: {context}
-    Soucer Documents: {source}
-    Inside the given source, remember the documents names inside, they shoul be added in the "Fuentes" part of the response. 
-
-    
-    If the question isn't about college regulation or about the college 'Universidad arturo prat' or 'UNAP' don't include any "Fuentes" part in the response. 
-
+    
     Question: {question}
     Answer: 
     """
     PROMPT = PromptTemplate(
-<<<<<<< HEAD
         template=template, input_variables=["chat_history", "context", "question"]
-=======
-        template=template,
-        input_variables=["chat_history", "context", "question", "source"]
->>>>>>> bc6fb53a
     )
 
     vectorstore = get_vectorstore()
