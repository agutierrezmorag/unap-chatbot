import os
import time
import uuid

import pandas as pd
import pinecone
import streamlit as st
from github import Auth, Github, GithubException
from github.GithubObject import NotSet
from langchain.document_loaders import GitLoader, TextLoader
from langchain.embeddings.openai import OpenAIEmbeddings
from langchain.text_splitter import RecursiveCharacterTextSplitter
from langchain.vectorstores import Pinecone
from st_pages import show_pages_from_config

<<<<<<< HEAD
from utils import config
=======
import streamlit_authenticator as stauth
from register import sign_up, fetch_users

# API keys
OPENAI_API_KEY = st.secrets.openai.api_key
PINECONE_API_KEY = st.secrets.pinecone.api_key
PINECONE_ENV = st.secrets.pinecone.env

# GitHub API keys
REPO_OWNER = st.secrets.github.repo_owner
REPO_NAME = st.secrets.github.repo_name
REPO_BRANCH = st.secrets.github.repo_branch
DIRECTORY_PATH = st.secrets.github.directory_path
ACCESS_TOKEN = st.secrets.github.access_token
>>>>>>> b327b087


@st.cache_resource
def get_repo(show_loader=False):
    """
    Retrieves the GitHub repository object based on the provided access token, repository owner, and repository name.

    Returns:
        repo (github.Repository.Repository): The GitHub repository object.
    """
    auth = Auth.Token(config.GITHUB_ACCESS_TOKEN)
    g = Github(auth=auth)
    repo = g.get_repo(config.REPO_OWNER + "/" + config.REPO_NAME)
    return repo


def get_repo_documents():
    """
    Retrieves the documents from the repository.

    Returns:
        A list of documents from the repository.
    """
    try:
        repo = get_repo()
        docs = repo.get_contents(config.REPO_DIRECTORY_PATH, ref=config.REPO_BRANCH)
        return docs
    except GithubException as e:
        print(f"Error: {e}")
        return []


def delete_doc(file_path, commit_message="Delete file via Streamlit"):
    """
    Deletes a file from the repository.

    Args:
        file_path (str): The path of the file to be deleted.
        commit_message (str, optional): The commit message for the deletion. Defaults to "Delete file via Streamlit".

    Returns:
        bool: True if the file was successfully deleted, False otherwise.
    """
    repo = get_repo()
    try:
        doc = repo.get_contents(file_path, ref=config.REPO_BRANCH)
        resp = repo.delete_file(
            path=doc.path,
            message=commit_message,
            sha=doc.sha,
            branch=config.REPO_BRANCH,
        )
        return "commit" in resp
    except GithubException as e:
        print(f"Error: {e}")
        return False


def add_files_to_repo(file_list, container, commit_message="Add file via Streamlit"):
    """
    Adds files to a repository.

    Args:
        file_list (list): A list of files to be added.
        commit_message (str, optional): The commit message for the file addition. Defaults to "Add file via Streamlit".
    """
    repo = get_repo()

    for uploaded_file in file_list:
        content = uploaded_file.read().decode("utf-8")

        file_path = f"{config.REPO_DIRECTORY_PATH}/{uploaded_file.name}"

        try:
            existing_file = repo.get_contents(file_path, ref=config.REPO_BRANCH)
            container.warning(
                f"Documento '{uploaded_file.name}' ya existe. Omitiendo...", icon="⚠️"
            )
            time.sleep(2)
            continue
        except GithubException as e:
            if e.status != 404:
                container.error(
                    f"Error al obtener el documento '{uploaded_file.name}': {e}",
                    icon="❌",
                )
                continue

        try:
            repo.create_file(
                path=file_path,
                message=commit_message,
                content=content,
                branch=config.REPO_BRANCH,
            )
            container.success(
                f"Documento '{uploaded_file.name}' añadido exitosamente.", icon="✅"
            )
            time.sleep(2)
        except GithubException as e:
            container.error(f"Error al añadir el documento '{uploaded_file.name}': {e}")


# Carga y split de textos
def load_and_split_docs():
    """
    Load and split the documents from the 'documentos' directory.

    Returns:
        texts (list): A list of split text documents.
    """

    loader = GitLoader(
        clone_url=config.REPO_URL,
        repo_path="./documentos",
        branch=config.REPO_BRANCH,
        file_filter=lambda x: x.endswith(".txt"),
    )
    docs = loader.load()

    # Split de textos
    text_splitter = RecursiveCharacterTextSplitter(
        chunk_size=2048, chunk_overlap=128, length_function=len
    )
    texts = text_splitter.split_documents(docs)

    return texts


# Crear vectorstore
def do_embedding(text_chunks):
    """
    Embeds the given text chunks using OpenAIEmbeddings and stores them in a Pinecone index.

    Args:
        text_chunks (list): List of text chunks to be embedded.

    Returns:
        vectorstore (Pinecone.VectorStore): The embedded text chunks stored in a Pinecone VectorStore.
    """
    embeddings = OpenAIEmbeddings(openai_api_key=config.OPENAI_API_KEY)
    pinecone.init(
        api_key=config.PINECONE_API_KEY,
        environment=config.PINECONE_ENV,
    )

    # Revisar si el index ya existe
    if config.PINECONE_INDEX_NAME in pinecone.list_indexes():
        # Borrarlo en caso de que exista
        pinecone.delete_index(config.PINECONE_INDEX_NAME)

    # Crear un nuevo index
    pinecone.create_index(
        name=config.PINECONE_INDEX_NAME, metric="cosine", dimension=1536
    )
    vectorstore = Pinecone.from_documents(
        text_chunks, embeddings, index_name=config.PINECONE_INDEX_NAME
    )
    return vectorstore


def main():
<<<<<<< HEAD
    st.set_page_config(
        page_icon="📑",
        page_title="Documentos",
    )

    st.title("📄 Documentos")
    st.write(
        "En esta pagina se podran gestionar los documentos que se utilizaran para la generacion de respuestas en el chatbot."
    )
    st.markdown(
        """
        ## 📋 Instrucciones
        ### Cargar nuevos documentos
        - Se debe subir uno o mas archivos de texto (.txt).
        - Presionar el boton 'Subir archivos'.
        - Se dispone de un boton 'Limpiar' para limpiar la lista de archivos subidos.

        ### Eliminar documentos
        - Seleccionar el/los documentos a eliminar.
        - Presionar el boton 'Eliminar documentos seleccionados'.
        - Confirmar la eliminacion de los documentos.

        ### Guardar cambios
        - Presionar el boton 'Cargar documentos'.
        - Esperar a que se carguen los documentos añadidos/eliminados. Esto puede tardar unos minutos dependiendo de la cantidad de documentos.
        - Una vez cargados los documentos, el chatbot estara listo para responder acorde a los documentos cargados.
        """
    )
=======
    st.set_page_config(page_title='Documentos', page_icon='📖', initial_sidebar_state='collapsed', layout="wide")
>>>>>>> b327b087


<<<<<<< HEAD
    st.markdown("## ⚙️ Gestión de documentos")

    container_placeholder = st.empty()

    if "upload_key" not in st.session_state:
        st.session_state.upload_key = str(uuid.uuid4())
    if "delete_selected" not in st.session_state:
        st.session_state.delete_selected = False
=======
    try:
        users = fetch_users()
        emails = []
        usernames = []
        passwords = []

        for user in users:
            emails.append(user['email'])
            usernames.append(user['username'].lower())
            passwords.append(user['password'])

        credentials = {'usernames': {}}
        for index in range(len(emails)):
            credentials['usernames'][usernames[index]] = {'name': emails[index], 'password': passwords[index]}

        Authenticator = stauth.Authenticate(credentials, cookie_name='Streamlit', key='abcdef', cookie_expiry_days=1)

        email, authentication_status, username = Authenticator.login(':white[Login]', 'main')

        info, info1 = st.columns(2)

        #Para querer registrar una cuenta.
        #if not authentication_status:
            #sign_up()

        if username:
            if username in usernames:
                if authentication_status:
                    # let User see app
                    
                    st.title("📖 Listado de documentos")
                    
                    st.sidebar.subheader(f'Bienvenido {username}')
                    Authenticator.logout('Cerrar Sesión', 'sidebar')

                    show_pages_from_config()

                    container_placeholder = st.empty()

                    if "upload_key" not in st.session_state:
                        st.session_state.upload_key = str(uuid.uuid4())

                    repo_contents = get_repo_documents()

                    if repo_contents:
                        for item in repo_contents:
                            document_path = item.path.replace(DIRECTORY_PATH, "").lstrip("/")
                            document_name, _ = os.path.splitext(document_path)

                            col1, col2 = st.columns([0.9, 0.1])
                            with col1:
                                st.write(f"📑 {document_name}")
                            with col2:
                                delete_button = st.button("⛔", key=document_name)

                            if delete_button:
                                if delete_doc(item.path):
                                    st.success(
                                        f"Documento '{document_name}' eliminado exitosamente.",
                                        icon="✅",
                                    )
                                    st.rerun()
                                else:
                                    st.error(f"Hubo un error al intentar eliminar '{document_name}'.")
                    else:
                        st.info("ℹ️ No hay documentos en el repositorio.")

                    uploaded_files = st.file_uploader(
                        "Sube un nuevo documento",
                        type="txt",
                        accept_multiple_files=True,
                        help="Selecciona uno o más archivos de texto. Solo se permiten archivos .txt.",
                        key=st.session_state.upload_key,
                    )
>>>>>>> b327b087

                    if uploaded_files:
                        if st.button("Subir archivos"):
                            if uploaded_files:
                                add_files_to_repo(uploaded_files, container_placeholder)
                                st.session_state.upload_key = str(uuid.uuid4())
                                st.rerun()

<<<<<<< HEAD
    if repo_contents:
        # Create a list to store the documents data
        documents_data = []

        for item in repo_contents:
            document_path = item.path.replace(config.REPO_DIRECTORY_PATH, "").lstrip(
                "/"
            )
            document_name, _ = os.path.splitext(document_path)

            # Append a dictionary with the document data to the list
            documents_data.append(
                {
                    "Document Name": document_name,
                    "File Path": item.path,
                    "Selected": False,
                }
            )

        # Create a DataFrame from the documents data
        documents_df = pd.DataFrame(documents_data)

        # Create a dictionary to store the checkbox states
        checkbox_states = {}

        # Display the DataFrame with checkboxes
        with st.container(border=True):
            for i in range(len(documents_df)):
                checkbox_states[i] = st.checkbox(
                    documents_df.loc[i, "Document Name"], key=i
                )

        # Create placeholders for the buttons
        confirm_dialog = st.empty()
        action_button = st.empty()
        cancel_button = st.empty()

        # Display the appropriate action button
        if st.session_state.get("delete_selected"):
            confirm_dialog.markdown(
                ":red[¿Estás seguro de que deseas eliminar los documentos seleccionados?]",
            )
            if action_button.button("Confirmar"):
                for i, selected in checkbox_states.items():
                    if selected:
                        document_to_delete = documents_df.loc[i, "File Path"]
                        if delete_doc(document_to_delete):
                            st.success(
                                f"Documento '{documents_df.loc[i, 'Document Name']}' eliminado exitosamente."
                            )
                        else:
                            st.error(
                                f"Hubo un error al intentar eliminar '{documents_df.loc[i, 'Document Name']}'."
                            )
                st.session_state.delete_selected = False
                time.sleep(2)
                st.rerun()
            elif cancel_button.button("Cancelar"):
                st.session_state.delete_selected = False
                st.rerun()
        else:
            action_button = st.button(
                "Eliminar documentos seleccionados",
                disabled=not any(checkbox_states.values()),
            )
            if action_button:
                st.session_state.delete_selected = True
                st.rerun()
    else:
        st.info("ℹ️ No hay documentos en el repositorio.")

    st.markdown("## 🔗 Subir documentos")

    uploaded_files = st.file_uploader(
        "Sube un nuevo documento",
        type="txt",
        accept_multiple_files=True,
        help="Selecciona uno o más archivos de texto. Solo se permiten archivos .txt.",
        key=st.session_state.upload_key,
    )
=======
                        if st.button("Limpiar"):
                            st.session_state.upload_key = str(uuid.uuid4())
                            st.rerun()


                elif not authentication_status:
                    with info:
                        st.error('Contraseña o Usuario incorrectos.')
                else:
                    with info:
                        st.warning('Porfavor ingrese las credenciales.')
            else:
                with info:
                    st.warning('Usuario no existente.')
>>>>>>> b327b087


    except:
        st.success('Refresca la pagina.')

    st.markdown("## 💾 Guardar cambios")

    if st.button("Guardar cambios"):
        texts = load_and_split_docs()
        if do_embedding(texts):
            st.success("✅ Documentos cargados exitosamente.")
            st.rerun()
        else:
            st.error("❌ Hubo un error al cargar los documentos.")


if __name__ == "__main__":
    main()<|MERGE_RESOLUTION|>--- conflicted
+++ resolved
@@ -5,6 +5,7 @@
 import pandas as pd
 import pinecone
 import streamlit as st
+import streamlit_authenticator as stauth
 from github import Auth, Github, GithubException
 from github.GithubObject import NotSet
 from langchain.document_loaders import GitLoader, TextLoader
@@ -13,24 +14,8 @@
 from langchain.vectorstores import Pinecone
 from st_pages import show_pages_from_config
 
-<<<<<<< HEAD
+from register import fetch_users, sign_up
 from utils import config
-=======
-import streamlit_authenticator as stauth
-from register import sign_up, fetch_users
-
-# API keys
-OPENAI_API_KEY = st.secrets.openai.api_key
-PINECONE_API_KEY = st.secrets.pinecone.api_key
-PINECONE_ENV = st.secrets.pinecone.env
-
-# GitHub API keys
-REPO_OWNER = st.secrets.github.repo_owner
-REPO_NAME = st.secrets.github.repo_name
-REPO_BRANCH = st.secrets.github.repo_branch
-DIRECTORY_PATH = st.secrets.github.directory_path
-ACCESS_TOKEN = st.secrets.github.access_token
->>>>>>> b327b087
 
 
 @st.cache_resource
@@ -193,50 +178,18 @@
 
 
 def main():
-<<<<<<< HEAD
     st.set_page_config(
-        page_icon="📑",
         page_title="Documentos",
-    )
-
-    st.title("📄 Documentos")
-    st.write(
-        "En esta pagina se podran gestionar los documentos que se utilizaran para la generacion de respuestas en el chatbot."
-    )
-    st.markdown(
-        """
-        ## 📋 Instrucciones
-        ### Cargar nuevos documentos
-        - Se debe subir uno o mas archivos de texto (.txt).
-        - Presionar el boton 'Subir archivos'.
-        - Se dispone de un boton 'Limpiar' para limpiar la lista de archivos subidos.
-
-        ### Eliminar documentos
-        - Seleccionar el/los documentos a eliminar.
-        - Presionar el boton 'Eliminar documentos seleccionados'.
-        - Confirmar la eliminacion de los documentos.
-
-        ### Guardar cambios
-        - Presionar el boton 'Cargar documentos'.
-        - Esperar a que se carguen los documentos añadidos/eliminados. Esto puede tardar unos minutos dependiendo de la cantidad de documentos.
-        - Una vez cargados los documentos, el chatbot estara listo para responder acorde a los documentos cargados.
-        """
-    )
-=======
-    st.set_page_config(page_title='Documentos', page_icon='📖', initial_sidebar_state='collapsed', layout="wide")
->>>>>>> b327b087
-
-
-<<<<<<< HEAD
-    st.markdown("## ⚙️ Gestión de documentos")
-
-    container_placeholder = st.empty()
+        page_icon="📖",
+        initial_sidebar_state="collapsed",
+        layout="wide",
+    )
 
     if "upload_key" not in st.session_state:
         st.session_state.upload_key = str(uuid.uuid4())
     if "delete_selected" not in st.session_state:
         st.session_state.delete_selected = False
-=======
+
     try:
         users = fetch_users()
         emails = []
@@ -244,65 +197,145 @@
         passwords = []
 
         for user in users:
-            emails.append(user['email'])
-            usernames.append(user['username'].lower())
-            passwords.append(user['password'])
-
-        credentials = {'usernames': {}}
+            emails.append(user["email"])
+            usernames.append(user["username"].lower())
+            passwords.append(user["password"])
+
+        credentials = {"usernames": {}}
         for index in range(len(emails)):
-            credentials['usernames'][usernames[index]] = {'name': emails[index], 'password': passwords[index]}
-
-        Authenticator = stauth.Authenticate(credentials, cookie_name='Streamlit', key='abcdef', cookie_expiry_days=1)
-
-        email, authentication_status, username = Authenticator.login(':white[Login]', 'main')
+            credentials["usernames"][usernames[index]] = {
+                "name": emails[index],
+                "password": passwords[index],
+            }
+
+        Authenticator = stauth.Authenticate(
+            credentials, cookie_name="Streamlit", key="abcdef", cookie_expiry_days=1
+        )
+
+        email, authentication_status, username = Authenticator.login(
+            ":white[Login]", "main"
+        )
 
         info, info1 = st.columns(2)
 
-        #Para querer registrar una cuenta.
-        #if not authentication_status:
-            #sign_up()
+        # Para querer registrar una cuenta.
+        # if not authentication_status:
+        # sign_up()
 
         if username:
             if username in usernames:
                 if authentication_status:
                     # let User see app
-                    
+
                     st.title("📖 Listado de documentos")
-                    
-                    st.sidebar.subheader(f'Bienvenido {username}')
-                    Authenticator.logout('Cerrar Sesión', 'sidebar')
+                    st.write(
+                        "En esta pagina se podran gestionar los documentos que se utilizaran para la generacion de respuestas en el chatbot."
+                    )
+                    st.markdown(
+                        """
+                        ## 📋 Instrucciones
+                        ### Cargar nuevos documentos
+                        - Se debe subir uno o mas archivos de texto (.txt).
+                        - Presionar el boton 'Subir archivos'.
+                        - Se dispone de un boton 'Limpiar' para limpiar la lista de archivos subidos.
+
+                        ### Eliminar documentos
+                        - Seleccionar el/los documentos a eliminar.
+                        - Presionar el boton 'Eliminar documentos seleccionados'.
+                        - Confirmar la eliminacion de los documentos.
+
+                        ### Guardar cambios
+                        - Presionar el boton 'Cargar documentos'.
+                        - Esperar a que se carguen los documentos añadidos/eliminados. Esto puede tardar unos minutos dependiendo de la cantidad de documentos.
+                        - Una vez cargados los documentos, el chatbot estara listo para responder acorde a los documentos cargados.
+                        """
+                    )
+
+                    st.sidebar.subheader(f"Bienvenido {username}")
+                    Authenticator.logout("Cerrar Sesión", "sidebar")
+
+                    st.markdown("## ⚙️ Gestión de documentos")
 
                     show_pages_from_config()
 
                     container_placeholder = st.empty()
 
-                    if "upload_key" not in st.session_state:
-                        st.session_state.upload_key = str(uuid.uuid4())
-
                     repo_contents = get_repo_documents()
 
                     if repo_contents:
+                        # Create a list to store the documents data
+                        documents_data = []
+
                         for item in repo_contents:
-                            document_path = item.path.replace(DIRECTORY_PATH, "").lstrip("/")
+                            document_path = item.path.replace(
+                                config.REPO_DIRECTORY_PATH, ""
+                            ).lstrip("/")
                             document_name, _ = os.path.splitext(document_path)
 
-                            col1, col2 = st.columns([0.9, 0.1])
-                            with col1:
-                                st.write(f"📑 {document_name}")
-                            with col2:
-                                delete_button = st.button("⛔", key=document_name)
-
-                            if delete_button:
-                                if delete_doc(item.path):
-                                    st.success(
-                                        f"Documento '{document_name}' eliminado exitosamente.",
-                                        icon="✅",
-                                    )
-                                    st.rerun()
-                                else:
-                                    st.error(f"Hubo un error al intentar eliminar '{document_name}'.")
+                            # Append a dictionary with the document data to the list
+                            documents_data.append(
+                                {
+                                    "Document Name": document_name,
+                                    "File Path": item.path,
+                                    "Selected": False,
+                                }
+                            )
+
+                        # Create a DataFrame from the documents data
+                        documents_df = pd.DataFrame(documents_data)
+
+                        # Create a dictionary to store the checkbox states
+                        checkbox_states = {}
+
+                        # Display the DataFrame with checkboxes
+                        with st.container(border=True):
+                            for i in range(len(documents_df)):
+                                checkbox_states[i] = st.checkbox(
+                                    documents_df.loc[i, "Document Name"], key=i
+                                )
+
+                        # Create placeholders for the buttons
+                        confirm_dialog = st.empty()
+                        action_button = st.empty()
+                        cancel_button = st.empty()
+
+                        # Display the appropriate action button
+                        if st.session_state.get("delete_selected"):
+                            confirm_dialog.markdown(
+                                ":red[¿Estás seguro de que deseas eliminar los documentos seleccionados?]",
+                            )
+                            if action_button.button("Confirmar"):
+                                for i, selected in checkbox_states.items():
+                                    if selected:
+                                        document_to_delete = documents_df.loc[
+                                            i, "File Path"
+                                        ]
+                                        if delete_doc(document_to_delete):
+                                            st.success(
+                                                f"Documento '{documents_df.loc[i, 'Document Name']}' eliminado exitosamente."
+                                            )
+                                        else:
+                                            st.error(
+                                                f"Hubo un error al intentar eliminar '{documents_df.loc[i, 'Document Name']}'."
+                                            )
+                                st.session_state.delete_selected = False
+                                time.sleep(2)
+                                st.rerun()
+                            elif cancel_button.button("Cancelar"):
+                                st.session_state.delete_selected = False
+                                st.rerun()
+                        else:
+                            action_button = st.button(
+                                "Eliminar documentos seleccionados",
+                                disabled=not any(checkbox_states.values()),
+                            )
+                            if action_button:
+                                st.session_state.delete_selected = True
+                                st.rerun()
                     else:
                         st.info("ℹ️ No hay documentos en el repositorio.")
+
+                    st.markdown("## 🔗 Subir documentos")
 
                     uploaded_files = st.file_uploader(
                         "Sube un nuevo documento",
@@ -311,126 +344,29 @@
                         help="Selecciona uno o más archivos de texto. Solo se permiten archivos .txt.",
                         key=st.session_state.upload_key,
                     )
->>>>>>> b327b087
-
-                    if uploaded_files:
-                        if st.button("Subir archivos"):
-                            if uploaded_files:
-                                add_files_to_repo(uploaded_files, container_placeholder)
-                                st.session_state.upload_key = str(uuid.uuid4())
-                                st.rerun()
-
-<<<<<<< HEAD
-    if repo_contents:
-        # Create a list to store the documents data
-        documents_data = []
-
-        for item in repo_contents:
-            document_path = item.path.replace(config.REPO_DIRECTORY_PATH, "").lstrip(
-                "/"
-            )
-            document_name, _ = os.path.splitext(document_path)
-
-            # Append a dictionary with the document data to the list
-            documents_data.append(
-                {
-                    "Document Name": document_name,
-                    "File Path": item.path,
-                    "Selected": False,
-                }
-            )
-
-        # Create a DataFrame from the documents data
-        documents_df = pd.DataFrame(documents_data)
-
-        # Create a dictionary to store the checkbox states
-        checkbox_states = {}
-
-        # Display the DataFrame with checkboxes
-        with st.container(border=True):
-            for i in range(len(documents_df)):
-                checkbox_states[i] = st.checkbox(
-                    documents_df.loc[i, "Document Name"], key=i
-                )
-
-        # Create placeholders for the buttons
-        confirm_dialog = st.empty()
-        action_button = st.empty()
-        cancel_button = st.empty()
-
-        # Display the appropriate action button
-        if st.session_state.get("delete_selected"):
-            confirm_dialog.markdown(
-                ":red[¿Estás seguro de que deseas eliminar los documentos seleccionados?]",
-            )
-            if action_button.button("Confirmar"):
-                for i, selected in checkbox_states.items():
-                    if selected:
-                        document_to_delete = documents_df.loc[i, "File Path"]
-                        if delete_doc(document_to_delete):
-                            st.success(
-                                f"Documento '{documents_df.loc[i, 'Document Name']}' eliminado exitosamente."
-                            )
+
+                    st.markdown("## 💾 Guardar cambios")
+
+                    if st.button("Guardar cambios"):
+                        texts = load_and_split_docs()
+                        if do_embedding(texts):
+                            st.success("✅ Documentos cargados exitosamente.")
+                            st.rerun()
                         else:
-                            st.error(
-                                f"Hubo un error al intentar eliminar '{documents_df.loc[i, 'Document Name']}'."
-                            )
-                st.session_state.delete_selected = False
-                time.sleep(2)
-                st.rerun()
-            elif cancel_button.button("Cancelar"):
-                st.session_state.delete_selected = False
-                st.rerun()
-        else:
-            action_button = st.button(
-                "Eliminar documentos seleccionados",
-                disabled=not any(checkbox_states.values()),
-            )
-            if action_button:
-                st.session_state.delete_selected = True
-                st.rerun()
-    else:
-        st.info("ℹ️ No hay documentos en el repositorio.")
-
-    st.markdown("## 🔗 Subir documentos")
-
-    uploaded_files = st.file_uploader(
-        "Sube un nuevo documento",
-        type="txt",
-        accept_multiple_files=True,
-        help="Selecciona uno o más archivos de texto. Solo se permiten archivos .txt.",
-        key=st.session_state.upload_key,
-    )
-=======
-                        if st.button("Limpiar"):
-                            st.session_state.upload_key = str(uuid.uuid4())
-                            st.rerun()
-
+                            st.error("❌ Hubo un error al cargar los documentos.")
 
                 elif not authentication_status:
                     with info:
-                        st.error('Contraseña o Usuario incorrectos.')
+                        st.error("Contraseña o Usuario incorrectos.")
                 else:
                     with info:
-                        st.warning('Porfavor ingrese las credenciales.')
+                        st.warning("Porfavor ingrese las credenciales.")
             else:
                 with info:
-                    st.warning('Usuario no existente.')
->>>>>>> b327b087
-
+                    st.warning("Usuario no existente.")
 
     except:
-        st.success('Refresca la pagina.')
-
-    st.markdown("## 💾 Guardar cambios")
-
-    if st.button("Guardar cambios"):
-        texts = load_and_split_docs()
-        if do_embedding(texts):
-            st.success("✅ Documentos cargados exitosamente.")
-            st.rerun()
-        else:
-            st.error("❌ Hubo un error al cargar los documentos.")
+        st.success("Refresca la pagina.")
 
 
 if __name__ == "__main__":
